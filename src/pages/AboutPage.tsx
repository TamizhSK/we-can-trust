--- conflicted
+++ resolved
@@ -128,11 +128,8 @@
                 viewport={{ once: true }}
                 className="order-2 md:order-1"
               >
-<<<<<<< HEAD
-                <h3 className="text-2xl px-6 sm:px-0 font-display font-semibold text-gray-900 mb-4">
-=======
+              
                 <h3 className="text-2xl px-6 sm:px font-display font-semibold text-gray-900 mb-4">
->>>>>>> c494323f
                   Mr. S. Chezhiyan
                 </h3>
                 
@@ -464,41 +461,7 @@
   );
 };
 
-interface TimelineItemProps {
-  icon: React.ReactNode;
-  year: string;
-  title: string;
-  description: string;
-  isLeft: boolean;
-}
-
-const TimelineItem = ({ icon, year, title, description, isLeft }: TimelineItemProps) => {
-  return (
-    <motion.div 
-      initial={{ opacity: 0, x: isLeft ? -20 : 20 }}
-      whileInView={{ opacity: 1, x: 0 }}
-      transition={{ duration: 0.5 }}
-      viewport={{ once: true }}
-      className={`flex items-center ${isLeft ? 'flex-row-reverse' : ''}`}
-    >
-      <div className="w-1/2"></div>
-      
-      <div className="relative flex justify-center">
-        <div className="h-12 w-12 rounded-full bg-primary-500 flex items-center justify-center text-white z-10">
-          {icon}
-        </div>
-      </div>
-      
-      <div className="w-1/2">
-        <Card className={`p-6 ${isLeft ? 'mr-10' : 'ml-10'}`}>
-          <div className="text-sm font-semibold text-primary-600 mb-1">{year}</div>
-          <h4 className="text-lg font-semibold text-gray-800 mb-2">{title}</h4>
-          <p className="text-gray-600">{description}</p>
-        </Card>
-      </div>
-    </motion.div>
-  );
-};
+
 
 interface ValueCardProps {
   title: string;
